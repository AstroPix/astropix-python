# -*- coding: utf-8 -*-
""""""
"""
Created on Fri Jun 25 16:10:45 2021

@author: Nicolas Striebig

"""
import ftd2xx as ftd
import sys
import time

import logging
import binascii
import time

from modules.spi import Spi
from modules.setup_logger import logger

READ_ADRESS     = 0x00
WRITE_ADRESS    = 0x01

SR_ASIC_ADRESS  = 0x00

SIN_ASIC        = 0x04
LD_ASIC         = 0x08

SIN_GECCO       = 0x02
LD_GECCO        = 0x04

NEXYS_USB_DESC  = b'Digilent USB Device A'
NEXYS_USB_SER   = b'210276'

logger = logging.getLogger(__name__)


class Nexysio(Spi):
    """Interface to Nexys FTDI Chip"""

    def __init__(self, handle=0) -> None:
        super().__init__()
        self._handle = handle

    @classmethod
    def __addbytes(cls, value: bytearray, clkdiv: int) -> bytearray:
        """
        Clockdivider by writing bytes multiple times

        :param value: Bytearray to divide
        :param clkdiv: Clockdivider

        :returns: Device handle
        """

        data = bytearray()

        clkdiv = max(clkdiv, 1)

        for byte in value:
            data.extend([byte] * clkdiv)

        return data

    def debug_print(self, name: str, length: int, hbyte: int, lbyte: int, header: bytearray, value: bytearray):
        logger.debug(
            f"\nWrite {name}\n==============================="
            f"Length: {length} hByte: {hbyte} lByte: {lbyte}\n"
            f"Header: 0x{header.hex()}"
            f"Data ({len(value)} Bits): 0b{value.bin}\n"
        )

    def open(self, index: int):
        """
        Opens the FTDI device

        :param index: Device index

        :returns: Device handle
        """

        self._handle = ftd.open(index)

        devinfo = self._handle.getDeviceInfo()

        try:
            if 'description' in devinfo and devinfo['description'] == NEXYS_USB_DESC:
                print("\u001b[32mDigilent USB A opened\n \u001b[0m")

            else:
                self.close()
                raise NameError

        except NameError:
            logger.error(f'Unknown Device with index {index}')
            sys.exit(1)

        self.__setup()

        return self._handle

    def autoopen(self):
        """
        Auto-opens the FTDI device with NEXYS_USB description

        :returns: Device handle
        """
        # Get list with serialnumbers and descritions of all connected devices
        device_serial = ftd.listDevices(0)
        device_desc = ftd.listDevices(2)

        try:
            if device_serial is None:
                raise TypeError
        except TypeError:
            logger.error('No Devices found')
            sys.exit(1)

        # iterate through list and open device, if found
        for index, value in enumerate(device_desc):
            if value == NEXYS_USB_DESC:
                if device_serial[index].startswith(NEXYS_USB_SER):
                    self._handle = ftd.open(index)
                    self.__setup()

                    logger.info("\u001b[32mDigilent USB A opened\n \u001b[0m")
                    # Return handle
                    return self._handle

        print('Nexys not found')
        return False

    def write(self, value: bytes) -> None:
        """
        Direct write to FTDI chip

        Use with caution!

        :param value: Bytestring to write
        """
        try:
            # split large vectors into multiple parts
            while (len(value) > 64000):
                logger.debug("Split writevector in parts")
                self._handle.write(value[0:63999])
                value = value[64000:]

            self._handle.write(value)
        except AttributeError:
            logger.error('Nexys Write Error')

    def read(self, num: int) -> bytes:
        """
        Direct read from FTDI chip

        :param num: Number of Bytes to read
        """
        try:
            return self._handle.read(num)
        except AttributeError:
            logger.error('Nexys Read Error')

    def close(self) -> None:
        """Close connection"""

        self._handle.close()

    def __setup(self) -> None:
        """Set FTDI USB connection settings"""

        self._handle.setTimeouts(1000, 1000)  # Timeout RX,TX
        self._handle.setBitMode(0xFF, 0x00)  # Reset
        self._handle.setBitMode(0xFF, 0x40)  # Set Synchronous 245 FIFO Mode
        self._handle.setLatencyTimer(2)
        self._handle.setUSBParameters(64000, 64000)  # Set Usb frame
        # self._handle.setDivisor(2)           # 60 Mhz Clock divider

    def write_register(self, register: int, value: int,
                       flush: bool = False) -> bytes:
        """Write Bytes to Register

        :param register: FTDI Register to write
        :param value: Bytestring
        :param flush: Instant write

        :returns: Bytestring with write header and data
        """
        logger.debug(f"Write Register {register} Value {hex(value)}")

        data = [WRITE_ADRESS, register, 0x00, 0x01, value]

        if flush:
            self.write(bytes(data))

        return bytes(data)

    def write_registers(self, register: int, value: bytearray,
                        flush: bool = False) -> bytes:
        """Write Single Byte to Register

        :param register: FTDI Register to write
        :param value: Bytestring
        :param flush: Instant write

        :returns: Bytestring with write header and 1 Byte data
        """

        length = len(value)

        hbyte = length >> 8
        lbyte = length % 256

        data = bytearray([WRITE_ADRESS, register, hbyte, lbyte])
        data.extend(value)

        if flush:
            self.write(bytes(data))

        logger.debug(f"Write Register {register} Value {value} Data: {binascii.hexlify(data)}")

        return data

    def read_register(self, register: int, num: int = 1) -> bytes:
        """
        Read Single Byte from Register

        :param register: FTDI Register to read from
        :param num: Number of bytes to read

        :returns: Register value
        """

        hbyte = num >> 8
        lbyte = num % 256

        self.write(bytes([READ_ADRESS, register, hbyte, lbyte]))
        answer = self.read(num)

        logger.debug(f"Read Register {register} Value 0x{answer.hex()}")

        return answer

    def gen_gecco_pattern(self, address: int, value: bytearray, clkdiv: int = 16) -> bytes:
        """
        Generate GECCO SR write pattern from bitvector

        :param address: PCB register
        :param value: Bytearray vector
        :param clkdiv: Clockdivider 0-65535

        :returns: Bytearray with GECCO configvector Header+Data
        """

        # Number of Bytes to write
        length = (len(value) * 3 + 20) * clkdiv

        hbyte = length >> 8
        lbyte = length % 256

        header = bytearray([WRITE_ADRESS, address, hbyte, lbyte])

        self.debug_print("GECCO Config", length, hbyte, lbyte, header, value)

        data = bytearray()

        # data
        for bit in value:
            pattern = SIN_GECCO if bit == 1 else 0

            data.extend([pattern, pattern | 1, pattern])

        # Load signal
        data.extend([LD_GECCO, 0x00])

        # Add 8 clocks
        data.extend([0x01, 0x00] * 8)

        data.extend([LD_GECCO, 0x00])

        data = self.__addbytes(data, clkdiv)

        # concatenate header+dataasic
        return b''.join([header, data])

    def gen_asic_pattern(self, value: bytearray, wload: bool, clkdiv: int = 8, readback_mode = False) -> bytes:
        """
        Generate ASIC SR write pattern from bitvector

        :param value: Bytearray vector
        :param wload: Send load signal
        :param clkdiv: Clockdivider 0-65535

        :returns: Bytearray with ASIC configvector Header+Data
        """

        # Number of Bytes to write
        
        if not(readback_mode):
            length = (len(value) * 5 + 30) * clkdiv
        else:
            length = ((len(value)+1) * 5) * clkdiv

        logger.debug(f'Bytes to write: {length}\n')

        hbyte = length >> 8
        lbyte = length % 256

        header = bytearray([WRITE_ADRESS, SR_ASIC_ADRESS, hbyte, lbyte])

        self.debug_print("ASIC Config", length, hbyte, lbyte, header, value)

        data, load = bytearray(), bytearray()

        if not(readback_mode):
        # data
            for bit in value:
                pattern = SIN_ASIC if bit == 1 else 0
                # Generate double clocked pattern
                #data.extend([pattern, pattern | 1, pattern, pattern | 2, pattern])
                data.extend([pattern, pattern | 1, pattern, pattern | 2, pattern])


            # Load signal
            if wload:
                load.extend([0x00, LD_ASIC, 0x00])

            data = self.__addbytes(data, clkdiv)
            data.extend(self.__addbytes(load, clkdiv * 10))

        else:
            data.extend([4 | 32, 4 | 33, 4|32, 4 | 34, 4|32])
            for bit in value:
                #data.extend([4 | 32, 4 | 33, 4, 4 | 2, 4])
                data.extend([4 , 4 | 1, 4, 4 | 2, 4])
            data = self.__addbytes(data, clkdiv)

        # concatenate header+data
        return b''.join([header, data])
<<<<<<< HEAD


        
    def get_configregister(self):
        return int.from_bytes(self.read_register(0), 'big')
    def chip_reset(self) -> None:
        """
        Reset SPI
        Set res_n to 0 for 1s
        res_n is connected to FTDI Reg0: Bit: 4
=======
    
    def get_configregister(self):
        return int.from_bytes(self.read_register(0), 'big')
    
    def chip_reset(self) -> None:
        """
        Reset SPI
        Set res_n to 0 and back to 1 after short sleep
        res_n is connected to FTDI Reg: 0 Bit: 4
>>>>>>> 52035cfa
        """
        # Set Reset bits 1
        configregister = self.set_bit(self.get_configregister(), 4)
        self.write_register(0, configregister, True)
<<<<<<< HEAD
        time.sleep(1)
=======
        time.sleep(.1)
>>>>>>> 52035cfa
        # Set Reset bits and readback bit 0
        configregister = self.clear_bit(self.get_configregister(), 4)
        self.write_register(0, configregister, True)<|MERGE_RESOLUTION|>--- conflicted
+++ resolved
@@ -335,7 +335,6 @@
 
         # concatenate header+data
         return b''.join([header, data])
-<<<<<<< HEAD
 
 
         
@@ -346,26 +345,11 @@
         Reset SPI
         Set res_n to 0 for 1s
         res_n is connected to FTDI Reg0: Bit: 4
-=======
-    
-    def get_configregister(self):
-        return int.from_bytes(self.read_register(0), 'big')
-    
-    def chip_reset(self) -> None:
-        """
-        Reset SPI
-        Set res_n to 0 and back to 1 after short sleep
-        res_n is connected to FTDI Reg: 0 Bit: 4
->>>>>>> 52035cfa
         """
         # Set Reset bits 1
         configregister = self.set_bit(self.get_configregister(), 4)
         self.write_register(0, configregister, True)
-<<<<<<< HEAD
         time.sleep(1)
-=======
-        time.sleep(.1)
->>>>>>> 52035cfa
         # Set Reset bits and readback bit 0
         configregister = self.clear_bit(self.get_configregister(), 4)
         self.write_register(0, configregister, True)